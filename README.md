# Sistema de Reconocimiento de Gestos BLE

<<<<<<< HEAD
Sistema de reconocimiento de gestos que utiliza sensores IMU conectados por Bluetooth Low Energy (BLE). Desarrollado en Rust para el procesamiento de datos, con integración de modelos de Machine Learning en Python para la cclasificación y traduccion de gestos.
=======
Sistema de reconocimiento de gestos que utiliza sensores IMU conectados por Bluetooth Low Energy (BLE). Desarrollado en Rust para el procesamiento de datos, con integración de modelos de Machine Learning en Python para la clasificación y traduccion de gestos.
>>>>>>> 5dc183bf

## Estructura del proyecto

```
├── src/                       # Código fuente Rust
│   ├── main.rs                # Aplicación principal
│   ├── ble.rs                 # Módulo de comunicación BLE
│   ├── gesture_buffer.rs      # Gestión de buffers de datos
│   ├── gesture_extractor.rs   # Extracción de características
│   └── hid.rs                 # Interfaz de salida HID
├── python/                    # Pipeline de clasificación
│   ├── gesture_infer.py       # Script de inferencia
│   ├── best_pipeline__*.joblib # Modelos entrenados
│   └── classes.json           # Etiquetas de gestos
├── gestos/                    # Datos de entrenamiento organizados por gesto
│   ├── gesto-drop/
│   ├── gesto-grab/
│   ├── gesto-slide-derecha/
│   ├── gesto-slide-izquierda/
│   ├── gesto-zoom-in/
│   └── gesto-zoom-out/
├── Cargo.toml                 # Configuración del proyecto Rust
└── README.md
```

## Flujo de ejecución

1. **Captura BLE**: Conexión a sensores IMU y recepción de datos
2. **Procesamiento**: Acumulación de datos en ventanas de tiempo y extracción de características
3. **Clasificación**: Inferencia de gestos mediante modelos de ML (integración PyO3)
4. **Salida**: Generación de eventos de entrada del sistema o visualización de resultados

## Requisitos del sistema

- **Rust**: Versión estable reciente ([Instalar](https://rustup.rs/))
- **Python**: Versión 3.8 o superior
- **Bluetooth**: Adaptador BLE compatible

## Instalación

### 1. Clonar el repositorio
```bash
git clone <repository-url>
cd rust
```

### 2. Instalar dependencias de Python
```bash
pip install numpy scipy scikit-learn joblib pandas
```

### 3. Compilar el proyecto
```bash
# Modo desarrollo
cargo build

# Modo producción (optimizado)
cargo build --release
```

## Uso

### Reconocimiento en tiempo continuo
```bash
# Ejecutar con dirección MAC del dispositivo BLE
./target/release/onnx-predictor <MAC_ADDRESS>

# Ejemplo
./target/release/onnx-predictor 28:CD:C1:08:37:69
```

### Inferencia offline con archivos CSV
```bash
python3 python/gesture_infer.py --artifacts python --csv gestos/gesto-drop/000001_plot.csv
```

## Configuración

Los parámetros principales del sistema pueden ajustarse según las necesidades:

- **Umbral de confianza**: Nivel mínimo de certeza para aceptar predicciones
- **Tamaño de ventana**: Cantidad de muestras para análisis temporal
- **Umbral de movimiento**: Sensibilidad de detección de gestos
- **Sensores activos**: Configuración de dispositivos IMU

Consulta los archivos de código fuente para modificar estos parámetros.

## Características principales

- **Procesamiento continuo**: Captura y análisis continuo de datos IMU
- **Integración Rust-Python**: Combinación de rendimiento de Rust con ecosistema ML de Python
- **Múltiples sensores**: Soporte para configuraciones multi-sensor
- **Estabilización de predicciones**: Sistema de votación para reducir falsos positivos
- **Interfaz HID**: Generación de eventos de entrada del sistema
- **Formato flexible**: Capacidad de procesar datos desde dispositivos BLE o archivos CSV

## Gestos soportados

El sistema puede reconocer diferentes tipos de gestos, incluyendo:
- Movimientos de agarrar y soltar
- Deslizamientos direccionales
- Gestos de zoom

Los gestos específicos y sus configuraciones se encuentran en el directorio `gestos/`.

## Arquitectura técnica

### Comunicación BLE
- Protocolo de bajo nivel para comunicación con sensores IMU
- Manejo de múltiples dispositivos simultáneos
- Procesamiento asíncrono de frames

### Pipeline de clasificación
- Extracción de características temporales y espectrales
- Modelos de Machine Learning optimizados
- Procesamiento vectorizado de datos

### Interfaz de salida
- Generación de eventos del sistema
- Compatibilidad con protocolos HID
- Logging y visualización de predicciones

## Resolución de problemas

### Problemas comunes

**Error de módulo Python**
- Verifica que los archivos del pipeline estén en el directorio correcto
- Asegúrate de que todas las dependencias de Python estén instaladas

**Problemas de conexión BLE**
- Confirma que el adaptador Bluetooth esté activo
- Verifica que el dispositivo esté encendido y dentro del rango
- Comprueba los permisos de acceso a Bluetooth en tu sistema

**Rendimiento lento**
- Utiliza la versión `--release` para mejor performance
- Verifica que no haya otros procesos consumiendo recursos
- Considera ajustar los parámetros de ventana y umbrales

**Errores de compilación**
- Actualiza Rust a la versión más reciente
- Verifica que todas las dependencias estén disponibles
- Revisa la compatibilidad de las versiones de las librerías

## Desarrollo

### Estructura de módulos

El proyecto está organizado en módulos independientes que pueden ser modificados según necesidades:

- **BLE**: Gestión de comunicación con sensores
- **Buffer**: Manejo de datos temporales
- **Extractor**: Procesamiento de características
- **HID**: Interfaz con el sistema operativo
- **Main**: Orquestación del flujo general

### Añadir nuevos gestos

1. Captura datos del gesto en formato CSV
2. Organiza los archivos en el directorio `gestos/`
3. Actualiza el modelo de clasificación según sea necesario
4. Ajusta los parámetros de reconocimiento si es requerido

## Licencia

Consulta el archivo LICENSE.txt para más información.

## Notas adicionales

- El sistema utiliza PyO3 para integración directa Rust-Python sin overhead de IPC
- Los datos IMU incluyen acelerómetro y cuaterniones de orientación
- El procesamiento puede funcionar con sensores faltantes mediante manejo de opcionales
- La arquitectura permite agregar nuevos tipos de salida o procesamiento fácilmente<|MERGE_RESOLUTION|>--- conflicted
+++ resolved
@@ -1,10 +1,6 @@
 # Sistema de Reconocimiento de Gestos BLE
 
-<<<<<<< HEAD
-Sistema de reconocimiento de gestos que utiliza sensores IMU conectados por Bluetooth Low Energy (BLE). Desarrollado en Rust para el procesamiento de datos, con integración de modelos de Machine Learning en Python para la cclasificación y traduccion de gestos.
-=======
-Sistema de reconocimiento de gestos que utiliza sensores IMU conectados por Bluetooth Low Energy (BLE). Desarrollado en Rust para el procesamiento de datos, con integración de modelos de Machine Learning en Python para la clasificación y traduccion de gestos.
->>>>>>> 5dc183bf
+Sistema de reconocimiento de gestos que utiliza sensores IMU conectados por Bluetooth Low Energy (BLE). Desarrollado en Rust para el procesamiento de datos, con integración de modelos de Machine Learning en Python para la clasificación de gestos.
 
 ## Estructura del proyecto
 
